--- conflicted
+++ resolved
@@ -25,14 +25,10 @@
 	uuid := uuid2.New().String()
 	tmpDir := path.Join(os.TempDir(), uuid)
 	defer func() {
-<<<<<<< HEAD
-		_ = os.RemoveAll(tmpDir)
-=======
 		err := os.RemoveAll(tmpDir)
 		if err != nil {
 			log.Printf("remove tmp dir: %s\n", err)
 		}
->>>>>>> 87fb5f49
 	}()
 
 	// /tmpDir/uuid/.next
